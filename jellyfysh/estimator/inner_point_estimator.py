# JeLLFysh - a Python application for all-atom event-chain Monte Carlo - https://github.com/jellyfysh
# Copyright (C) 2019, 2022 The JeLLyFysh organization
# (See the AUTHORS.md file for the full list of authors.)
#
# This file is part of JeLLyFysh.
#
# JeLLyFysh is free software: you can redistribute it and/or modify it under the terms of the GNU General Public
# License as published by the Free Software Foundation, either version 3 of the License, or (at your option) any later
# version.
#
# JeLLyFysh is distributed in the hope that it will be useful, but WITHOUT ANY WARRANTY; without even the implied
# warranty of MERCHANTABILITY or FITNESS FOR A PARTICULAR PURPOSE.  See the GNU General Public License for more details.
#
# You should have received a copy of the GNU General Public License along with JeLLyFysh in the LICENSE file.
# If not, see <https://www.gnu.org/licenses/>.
#
# If you use JeLLyFysh in published work, please cite the following reference (see [Hoellmer2020] in References.bib):
# Philipp Hoellmer, Liang Qin, Michael F. Faulkner, A. C. Maggs, and Werner Krauth,
# JeLLyFysh-Version1.0 -- a Python application for all-atom event-chain Monte Carlo,
# Computer Physics Communications, Volume 253, 107168 (2020), https://doi.org/10.1016/j.cpc.2020.107168.
#
"""Module for the InnerPointEstimator class."""
import logging
from typing import List, Sequence
from jellyfysh.base.exceptions import ConfigurationError
from jellyfysh.base.logging import log_init_arguments
from jellyfysh.potential import Potential
import jellyfysh.setting as setting
from .estimator import Estimator


class InnerPointEstimator(Estimator):
    """
    Estimator which compares the space derivatives along the direction of one of the cartesian axes for separations
    evenly distributed in the given region.

    This estimator is implemented for a factor potential between two point masses (of which one is active)
    which gets exactly one separation in the derivative method. The potential may further expect 0 or 2 charges. For the
    latter case, these charges are the ones of the active and the target point mass. The charge of the active point mass
    is set to 1.0 during the estimation of the bounds. The charge of the target point mass can be set on initialization.

    Per default, this estimator only uses the primary image separation, that means that the separations in the given
    region are corrected for periodic boundaries.
    """

    def __init__(self, potential: Potential, prefactor: float = 1.5, empirical_bound: float = float('inf'),
                 points_per_side: int = 10, target_charge: float = None, periodic_boundaries: bool = True) -> None:
        """
        The constructor of the InnerPointEstimator class.

        If the given region has the dimension D, then the total number of compared points is simply
        points_per_side ** D.

        If the potential expects two charges and the target_charge argument is not given, the charge 1.0 is used during
        the estimation of the bounds.

        Parameters
        ----------
        potential : potential.Potential
            Potential whose derivative is to be bounded.
        prefactor : float, optional
            A constant which gets multiplied to the bounds.
        empirical_bound : float, optional
            If a bound exceeds this value, this value will be returned instead.
        points_per_side : int, optional
            Specifies, into how many parts in each direction the given region for the separations in the
            derivative_bound method  is cut.
        target_charge : float, optional
            The charge of the target point mass.
        periodic_boundaries : bool
            Whether the separations in the given region should be corrected for periodic boundaries.

        Raises
        ------
        base.exceptions.ConfigurationError
            If the potential derivative method does not expect exactly one separation.
            If the potential derivative method does not expect 0 or 2 charges.
            If a value for the target charge was specified but the potential derivative method does not expect any.
        """
        log_init_arguments(logging.getLogger(__name__).debug, self.__class__.__name__,
                           potential=potential.__class__.__name__, prefactor=prefactor, empirical_bound=empirical_bound,
                           points_per_side=points_per_side, target_charge=target_charge,
                           periodic_boundaries=periodic_boundaries)
        super().__init__(potential=potential, prefactor=prefactor, empirical_bound=empirical_bound,
                         periodic_boundaries=periodic_boundaries)
        self._points_per_side = points_per_side
        if self._potential.number_separation_arguments != 1:
            raise ConfigurationError("The estimator {0} expects a potential "
                                     "which handles exactly one separation!".format(self.__class__.__name__))

        self._target_charge = target_charge
        if self._potential.number_charge_arguments == 0:
            if target_charge is not None:
                raise ConfigurationError("The estimator {0} was initialized with a target charge which is not None,"
                                         " but its potential {1} expects no charges."
                                         .format(self.__class__.__name__, self._potential.__class__.__name__))
            self._charges = tuple()
            self.charge_correction_factor = self._charge_correction_factor_potential_no_charges
        elif self._potential.number_charge_arguments == 2:
            if target_charge is None:
                self._target_charge = 1.0
                self._charges = (1.0, 1.0)
            else:
                self._charges = (1.0, target_charge)
        else:
            raise ConfigurationError("The estimator {0} can only be used with a potential that expects 0 or 2 charges."
                                     .format(self.__class__.__name__))

    def derivative_bound(self, lower_corner: Sequence[float], upper_corner: Sequence[float], direction: int,
                         calculate_lower_bound: bool = False) -> List[float]:
        """
        Estimate an upper and an optional lower bound of the potential's space derivative along the given direction
        between a minimum and maximum corner of a given region for the possible separations.

        This method extends the derivative_bound method of the Estimator class.

        The region is covered evenly in each direction in a number of steps which is set on initialization. The upper
        (lower) bound is then the maximum (minimum) of the derivatives corrected by the prefactor and the empirical
        bound.

        Parameters
        ----------
        lower_corner : Sequence[float]
            Lower corner of the region to be estimated. The length of the tuple agrees with system dimensions.
        upper_corner : Sequence[float]
            Upper corner of the region to be estimated. The length of the tuple agrees with system dimensions.
        direction : int
            Direction with respect to which the space derivative is taken and the bound is determined.
        calculate_lower_bound : bool
            Whether the lower bound should be calculated or not.

        Returns
        -------
        List[float]
            The list of the determined upper bound and the optionally determined lower bound.
        """
        super().derivative_bound(lower_corner, upper_corner, direction, calculate_lower_bound)
        upper_bound = -float('inf')
        lower_bound = float('inf')
<<<<<<< HEAD
        for i in range(self._points_per_side ** setting.dimension):
            vector = [0] * setting.dimension
            remainder = i
            for k in range(1, setting.dimension):
                vector[setting.dimension - k] = int(remainder / (self._points_per_side ** (setting.dimension - k)))
                remainder = remainder % (self._points_per_side ** (setting.dimension - k))
            vector[0] = remainder
=======

        for i in range((self._points_per_side + 1) ** setting.dimension):
            vector = [0] * setting.dimension
            remainder = i
            for k in range(1, setting.dimension):
                vector[k - 1] = int(remainder / ((self._points_per_side + 1) ** (setting.dimension - k)))
                remainder = remainder % ((self._points_per_side + 1) ** (setting.dimension - k))
            vector[-1] = remainder
>>>>>>> 49fe2fe8
            separation = [lower_corner[j] + (upper_corner[j] - lower_corner[j]) * vector[j] / self._points_per_side
                          for j in range(setting.dimension)]
            self._correct_separation(separation)
            derivative = self._potential_derivative(direction, separation, *self._charges)
            upper_bound = max(upper_bound, derivative)
            lower_bound = min(lower_bound, derivative)

        if upper_bound > 0.0:
            upper_bound *= self._prefactor
        else:
            upper_bound /= self._prefactor
        if lower_bound > 0.0:
            lower_bound /= self._prefactor
        else:
            lower_bound *= self._prefactor

        if calculate_lower_bound:
            return [min(self._empirical_bound, upper_bound), max(-self._empirical_bound, lower_bound)]
        else:
            return [min(self._empirical_bound, upper_bound)]

    def charge_correction_factor(self, active_charge: float, target_charge: float = 1.0) -> float:
        """
        Return a multiplicative correction factor on the estimated bounds based on the given charges of the active point
        mass and the target point mass.

        This method is used when the potential derivative method expects two charges. Both charges should be given as a
        float. Since the factor derivative depends on the product of the charges of the point masses, this product is
        returned here.

        Parameters
        ----------
        active_charge : float
            The charge of the active point mass.
        target_charge : float
            The charge of the target point mass.

        Returns
        -------
        float
            The multiplicative correction factor.

        Raises
        ------
        AssertionError
            If the active or the target charge are given as tuples and not as a single float.
        """
        assert isinstance(active_charge, float) and isinstance(target_charge, float)
        return active_charge * target_charge / self._target_charge

    # noinspection PyMethodMayBeStatic
    def _charge_correction_factor_potential_no_charges(self, active_charge: float, target_charge: float = 1.0) -> float:
        """
        Return a multiplicative correction factor on the estimated bounds based on the given charges of the active point
        mass and the target point mass.

        This method is used instead of charge_correction_factor when the potential derivative method expects zero
        charges. Both charges should be 1.0 and this method just returns 1.0.

        Parameters
        ----------
        active_charge : float
            The charge of the active point mass.
        target_charge : float, optional
            The charge of the target point mass.

        Returns
        -------
        float
            The multiplicative correction factor.

        Raises
        ------
        AssertionError
            If not both charges are 1.0.
        """
        assert active_charge == 1.0 and target_charge == 1.0
        return 1.0<|MERGE_RESOLUTION|>--- conflicted
+++ resolved
@@ -137,15 +137,6 @@
         super().derivative_bound(lower_corner, upper_corner, direction, calculate_lower_bound)
         upper_bound = -float('inf')
         lower_bound = float('inf')
-<<<<<<< HEAD
-        for i in range(self._points_per_side ** setting.dimension):
-            vector = [0] * setting.dimension
-            remainder = i
-            for k in range(1, setting.dimension):
-                vector[setting.dimension - k] = int(remainder / (self._points_per_side ** (setting.dimension - k)))
-                remainder = remainder % (self._points_per_side ** (setting.dimension - k))
-            vector[0] = remainder
-=======
 
         for i in range((self._points_per_side + 1) ** setting.dimension):
             vector = [0] * setting.dimension
@@ -154,7 +145,6 @@
                 vector[k - 1] = int(remainder / ((self._points_per_side + 1) ** (setting.dimension - k)))
                 remainder = remainder % ((self._points_per_side + 1) ** (setting.dimension - k))
             vector[-1] = remainder
->>>>>>> 49fe2fe8
             separation = [lower_corner[j] + (upper_corner[j] - lower_corner[j]) * vector[j] / self._points_per_side
                           for j in range(setting.dimension)]
             self._correct_separation(separation)
